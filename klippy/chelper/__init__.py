# Wrapper around C helper code
#
# Copyright (C) 2016-2021  Kevin O'Connor <kevin@koconnor.net>
#
# This file may be distributed under the terms of the GNU GPLv3 license.
import os, logging
import cffi


######################################################################
# c_helper.so compiling
######################################################################

GCC_CMD = "gcc"
COMPILE_ARGS = ("-Wall -g -O2 -shared -fPIC"
                " -flto -fwhole-program -fno-use-linker-plugin"
                " -o %s %s")
SSE_FLAGS = "-mfpmath=sse -msse2"
SOURCE_FILES = [
    'pyhelper.c', 'serialqueue.c', 'stepcompress.c', 'itersolve.c', 'trapq.c',
<<<<<<< HEAD
    'pollreactor.c', 'msgblock.c', 'trdispatch.c', 'kin_cartesian.c',
    'kin_corexy.c', 'kin_corexz.c', 'kin_delta.c', 'kin_deltesian.c',
    'kin_morgan_scara.c', 'kin_polar.c', 'kin_rotary_delta.c', 'kin_winch.c',
    'kin_extruder.c', 'kin_shaper.c', 'kin_idex.c',
=======
    'pollreactor.c', 'msgblock.c', 'trdispatch.c',
    'kin_cartesian.c', 'kin_corexy.c', 'kin_corexz.c', 'kin_delta.c',
    'kin_deltesian.c', 'kin_polar.c', 'kin_rotary_delta.c', 'kin_winch.c',
    'kin_extruder.c', 'kin_shaper.c', 'kin_idex.c', 'kin_generic.c'
>>>>>>> f54b7b93
]
DEST_LIB = "c_helper.so"
OTHER_FILES = [
    'list.h', 'serialqueue.h', 'stepcompress.h', 'itersolve.h', 'pyhelper.h',
    'trapq.h', 'pollreactor.h', 'msgblock.h',
]

defs_stepcompress = """
    struct pull_history_steps {
        uint64_t first_clock, last_clock;
        int64_t start_position;
        int step_count, interval, add;
    };

    struct stepcompress *stepcompress_alloc(uint32_t oid);
    void stepcompress_fill(struct stepcompress *sc, uint32_t max_error
        , int32_t queue_step_msgtag, int32_t set_next_step_dir_msgtag);
    void stepcompress_set_invert_sdir(struct stepcompress *sc
        , uint32_t invert_sdir);
    void stepcompress_free(struct stepcompress *sc);
    int stepcompress_reset(struct stepcompress *sc, uint64_t last_step_clock);
    int stepcompress_set_last_position(struct stepcompress *sc
        , uint64_t clock, int64_t last_position);
    int64_t stepcompress_find_past_position(struct stepcompress *sc
        , uint64_t clock);
    int stepcompress_queue_msg(struct stepcompress *sc
        , uint32_t *data, int len);
    int stepcompress_queue_mq_msg(struct stepcompress *sc, uint64_t req_clock
        , uint32_t *data, int len);
    int stepcompress_extract_old(struct stepcompress *sc
        , struct pull_history_steps *p, int max
        , uint64_t start_clock, uint64_t end_clock);

    struct steppersync *steppersync_alloc(struct serialqueue *sq
        , struct stepcompress **sc_list, int sc_num, int move_num);
    void steppersync_free(struct steppersync *ss);
    void steppersync_set_time(struct steppersync *ss
        , double time_offset, double mcu_freq);
    int steppersync_flush(struct steppersync *ss, uint64_t move_clock
        , uint64_t clear_history_clock);
"""

defs_itersolve = """
    int32_t itersolve_generate_steps(struct stepper_kinematics *sk
        , double flush_time);
    double itersolve_check_active(struct stepper_kinematics *sk
        , double flush_time);
    int32_t itersolve_is_active_axis(struct stepper_kinematics *sk, char axis);
    void itersolve_set_trapq(struct stepper_kinematics *sk, struct trapq *tq);
    void itersolve_set_stepcompress(struct stepper_kinematics *sk
        , struct stepcompress *sc, double step_dist);
    double itersolve_calc_position_from_coord(struct stepper_kinematics *sk
        , double x, double y, double z);
    void itersolve_set_position(struct stepper_kinematics *sk
        , double x, double y, double z);
    double itersolve_get_commanded_pos(struct stepper_kinematics *sk);
"""

defs_trapq = """
    struct pull_move {
        double print_time, move_t;
        double start_v, accel;
        double start_x, start_y, start_z;
        double x_r, y_r, z_r;
    };

    struct trapq *trapq_alloc(void);
    void trapq_free(struct trapq *tq);
    void trapq_append(struct trapq *tq, double print_time
        , double accel_t, double cruise_t, double decel_t
        , double start_pos_x, double start_pos_y, double start_pos_z
        , double axes_r_x, double axes_r_y, double axes_r_z
        , double start_v, double cruise_v, double accel);
    void trapq_finalize_moves(struct trapq *tq, double print_time
        , double clear_history_time);
    void trapq_set_position(struct trapq *tq, double print_time
        , double pos_x, double pos_y, double pos_z);
    int trapq_extract_old(struct trapq *tq, struct pull_move *p, int max
        , double start_time, double end_time);
"""

defs_kin_cartesian = """
    struct stepper_kinematics *cartesian_stepper_alloc(char axis);
"""
defs_kin_generic_cartesian = """
    struct stepper_kinematics *generic_cartesian_stepper_alloc(double a_x
        , double a_y, double a_z);
    void generic_cartesian_stepper_set_coeffs(struct stepper_kinematics *sk
        , double a_x, double a_y, double a_z);
"""

defs_kin_corexy = """
    struct stepper_kinematics *corexy_stepper_alloc(char type);
"""

defs_kin_corexz = """
    struct stepper_kinematics *corexz_stepper_alloc(char type);
"""

defs_kin_delta = """
    struct stepper_kinematics *delta_stepper_alloc(double arm2
        , double tower_x, double tower_y);
"""

defs_kin_deltesian = """
    struct stepper_kinematics *deltesian_stepper_alloc(double arm2
        , double arm_x);
"""

defs_kin_morgan_scara = """
    struct stepper_kinematics *morgan_scara_stepper_alloc(
        char type, double L1, double L2
        , double column_x, double column_y, double D_limit);
"""

defs_kin_polar = """
    struct stepper_kinematics *polar_stepper_alloc(char type);
"""

defs_kin_rotary_delta = """
    struct stepper_kinematics *rotary_delta_stepper_alloc(
        double shoulder_radius, double shoulder_height
        , double angle, double upper_arm, double lower_arm);
"""

defs_kin_winch = """
    struct stepper_kinematics *winch_stepper_alloc(double anchor_x
        , double anchor_y, double anchor_z);
"""

defs_kin_extruder = """
    struct stepper_kinematics *extruder_stepper_alloc(void);
    void extruder_stepper_free(struct stepper_kinematics *sk);
    void extruder_set_pressure_advance(struct stepper_kinematics *sk
        , double print_time, double pressure_advance, double smooth_time);
"""

defs_kin_shaper = """
    double input_shaper_get_step_generation_window(
        struct stepper_kinematics *sk);
    int input_shaper_set_shaper_params(struct stepper_kinematics *sk, char axis
        , int n, double a[], double t[]);
    int input_shaper_set_sk(struct stepper_kinematics *sk
        , struct stepper_kinematics *orig_sk);
    void input_shaper_update_sk(struct stepper_kinematics *sk);
    struct stepper_kinematics * input_shaper_alloc(void);
"""

defs_kin_idex = """
    void dual_carriage_set_sk(struct stepper_kinematics *sk
        , struct stepper_kinematics *orig_sk);
    int dual_carriage_set_transform(struct stepper_kinematics *sk
        , char axis, double scale, double offs);
    struct stepper_kinematics * dual_carriage_alloc(void);
"""

defs_serialqueue = """
    #define MESSAGE_MAX 64
    struct pull_queue_message {
        uint8_t msg[MESSAGE_MAX];
        int len;
        double sent_time, receive_time;
        uint64_t notify_id;
    };

    struct serialqueue *serialqueue_alloc(int serial_fd, char serial_fd_type
        , int client_id);
    void serialqueue_exit(struct serialqueue *sq);
    void serialqueue_free(struct serialqueue *sq);
    struct command_queue *serialqueue_alloc_commandqueue(void);
    void serialqueue_free_commandqueue(struct command_queue *cq);
    void serialqueue_send(struct serialqueue *sq, struct command_queue *cq
        , uint8_t *msg, int len, uint64_t min_clock, uint64_t req_clock
        , uint64_t notify_id);
    void serialqueue_pull(struct serialqueue *sq
        , struct pull_queue_message *pqm);
    void serialqueue_set_wire_frequency(struct serialqueue *sq
        , double frequency);
    void serialqueue_set_receive_window(struct serialqueue *sq
        , int receive_window);
    void serialqueue_set_clock_est(struct serialqueue *sq, double est_freq
        , double conv_time, uint64_t conv_clock, uint64_t last_clock);
    void serialqueue_get_stats(struct serialqueue *sq, char *buf, int len);
    int serialqueue_extract_old(struct serialqueue *sq, int sentq
        , struct pull_queue_message *q, int max);
"""

defs_trdispatch = """
    void trdispatch_start(struct trdispatch *td, uint32_t dispatch_reason);
    void trdispatch_stop(struct trdispatch *td);
    struct trdispatch *trdispatch_alloc(void);
    struct trdispatch_mcu *trdispatch_mcu_alloc(struct trdispatch *td
        , struct serialqueue *sq, struct command_queue *cq, uint32_t trsync_oid
        , uint32_t set_timeout_msgtag, uint32_t trigger_msgtag
        , uint32_t state_msgtag);
    void trdispatch_mcu_setup(struct trdispatch_mcu *tdm
        , uint64_t last_status_clock, uint64_t expire_clock
        , uint64_t expire_ticks, uint64_t min_extend_ticks);
"""

defs_pyhelper = """
    void set_python_logging_callback(void (*func)(const char *));
    double get_monotonic(void);
"""

defs_std = """
    void free(void*);
"""

defs_all = [
    defs_pyhelper, defs_serialqueue, defs_std, defs_stepcompress,
    defs_itersolve, defs_trapq, defs_trdispatch,
    defs_kin_cartesian, defs_kin_corexy, defs_kin_corexz, defs_kin_delta,
<<<<<<< HEAD
    defs_kin_deltesian, defs_kin_morgan_scara, defs_kin_polar,
    defs_kin_rotary_delta, defs_kin_winch, defs_kin_extruder,
    defs_kin_shaper, defs_kin_idex,
=======
    defs_kin_deltesian, defs_kin_polar, defs_kin_rotary_delta, defs_kin_winch,
    defs_kin_extruder, defs_kin_shaper, defs_kin_idex,
    defs_kin_generic_cartesian,
>>>>>>> f54b7b93
]

# Update filenames to an absolute path
def get_abs_files(srcdir, filelist):
    return [os.path.join(srcdir, fname) for fname in filelist]

# Return the list of file modification times
def get_mtimes(filelist):
    out = []
    for filename in filelist:
        try:
            t = os.path.getmtime(filename)
        except os.error:
            continue
        out.append(t)
    return out

# Check if the code needs to be compiled
def check_build_code(sources, target):
    src_times = get_mtimes(sources)
    obj_times = get_mtimes([target])
    return not obj_times or max(src_times) > min(obj_times)

# Check if the current gcc version supports a particular command-line option
def check_gcc_option(option):
    cmd = "%s %s -S -o /dev/null -xc /dev/null > /dev/null 2>&1" % (
        GCC_CMD, option)
    res = os.system(cmd)
    return res == 0

# Check if the current gcc version supports a particular command-line option
def do_build_code(cmd):
    res = os.system(cmd)
    if res:
        msg = "Unable to build C code module (error=%s)" % (res,)
        logging.error(msg)
        raise Exception(msg)

FFI_main = None
FFI_lib = None
pyhelper_logging_callback = None

# Hepler invoked from C errorf() code to log errors
def logging_callback(msg):
    logging.error(FFI_main.string(msg))

# Return the Foreign Function Interface api to the caller
def get_ffi():
    global FFI_main, FFI_lib, pyhelper_logging_callback
    if FFI_lib is None:
        srcdir = os.path.dirname(os.path.realpath(__file__))
        srcfiles = get_abs_files(srcdir, SOURCE_FILES)
        ofiles = get_abs_files(srcdir, OTHER_FILES)
        destlib = get_abs_files(srcdir, [DEST_LIB])[0]
        if check_build_code(srcfiles+ofiles+[__file__], destlib):
            if check_gcc_option(SSE_FLAGS):
                cmd = "%s %s %s" % (GCC_CMD, SSE_FLAGS, COMPILE_ARGS)
            else:
                cmd = "%s %s" % (GCC_CMD, COMPILE_ARGS)
            logging.info("Building C code module %s", DEST_LIB)
            do_build_code(cmd % (destlib, ' '.join(srcfiles)))
        FFI_main = cffi.FFI()
        for d in defs_all:
            FFI_main.cdef(d)
        FFI_lib = FFI_main.dlopen(destlib)
        # Setup error logging
        pyhelper_logging_callback = FFI_main.callback("void func(const char *)",
                                                      logging_callback)
        FFI_lib.set_python_logging_callback(pyhelper_logging_callback)
    return FFI_main, FFI_lib


######################################################################
# hub-ctrl hub power controller
######################################################################

HC_COMPILE_CMD = "gcc -Wall -g -O2 -o %s %s -lusb"
HC_SOURCE_FILES = ['hub-ctrl.c']
HC_SOURCE_DIR = '../../lib/hub-ctrl'
HC_TARGET = "hub-ctrl"
HC_CMD = "sudo %s/hub-ctrl -h 0 -P 2 -p %d"

def run_hub_ctrl(enable_power):
    srcdir = os.path.dirname(os.path.realpath(__file__))
    hubdir = os.path.join(srcdir, HC_SOURCE_DIR)
    srcfiles = get_abs_files(hubdir, HC_SOURCE_FILES)
    destlib = get_abs_files(hubdir, [HC_TARGET])[0]
    if check_build_code(srcfiles, destlib):
        logging.info("Building C code module %s", HC_TARGET)
        do_build_code(HC_COMPILE_CMD % (destlib, ' '.join(srcfiles)))
    os.system(HC_CMD % (hubdir, enable_power))


if __name__ == '__main__':
    get_ffi()<|MERGE_RESOLUTION|>--- conflicted
+++ resolved
@@ -18,17 +18,10 @@
 SSE_FLAGS = "-mfpmath=sse -msse2"
 SOURCE_FILES = [
     'pyhelper.c', 'serialqueue.c', 'stepcompress.c', 'itersolve.c', 'trapq.c',
-<<<<<<< HEAD
-    'pollreactor.c', 'msgblock.c', 'trdispatch.c', 'kin_cartesian.c',
-    'kin_corexy.c', 'kin_corexz.c', 'kin_delta.c', 'kin_deltesian.c',
-    'kin_morgan_scara.c', 'kin_polar.c', 'kin_rotary_delta.c', 'kin_winch.c',
-    'kin_extruder.c', 'kin_shaper.c', 'kin_idex.c',
-=======
     'pollreactor.c', 'msgblock.c', 'trdispatch.c',
     'kin_cartesian.c', 'kin_corexy.c', 'kin_corexz.c', 'kin_delta.c',
     'kin_deltesian.c', 'kin_polar.c', 'kin_rotary_delta.c', 'kin_winch.c',
-    'kin_extruder.c', 'kin_shaper.c', 'kin_idex.c', 'kin_generic.c'
->>>>>>> f54b7b93
+    'kin_extruder.c', 'kin_shaper.c', 'kin_idex.c', 'kin_generic.c', 'kin_morgan_scara.c'
 ]
 DEST_LIB = "c_helper.so"
 OTHER_FILES = [
@@ -242,15 +235,9 @@
     defs_pyhelper, defs_serialqueue, defs_std, defs_stepcompress,
     defs_itersolve, defs_trapq, defs_trdispatch,
     defs_kin_cartesian, defs_kin_corexy, defs_kin_corexz, defs_kin_delta,
-<<<<<<< HEAD
-    defs_kin_deltesian, defs_kin_morgan_scara, defs_kin_polar,
-    defs_kin_rotary_delta, defs_kin_winch, defs_kin_extruder,
-    defs_kin_shaper, defs_kin_idex,
-=======
     defs_kin_deltesian, defs_kin_polar, defs_kin_rotary_delta, defs_kin_winch,
     defs_kin_extruder, defs_kin_shaper, defs_kin_idex,
-    defs_kin_generic_cartesian,
->>>>>>> f54b7b93
+    defs_kin_generic_cartesian, defs_kin_morgan_scara
 ]
 
 # Update filenames to an absolute path
